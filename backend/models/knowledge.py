<<<<<<< HEAD
from sqlalchemy import Column, Integer, String, Text, Boolean, DateTime, ForeignKey, JSON, Enum
from sqlalchemy.orm import relationship
from sqlalchemy.sql import func
from .base import Base
import enum
=======
from sqlalchemy import Column, Integer, String, Text, Boolean, DateTime, ForeignKey, JSON, BigInteger
from sqlalchemy.sql import func
from sqlalchemy.orm import relationship
from enum import Enum
from .base import Base
>>>>>>> 3761654e

class KnowledgeBaseStatus(str, enum.Enum):
    ACTIVE = "active"
    MAINTENANCE = "maintenance"
    DISABLED = "disabled"

class DocumentStatus(str, enum.Enum):
    PROCESSING = "processing"
    COMPLETED = "completed"
    FAILED = "failed"

class KnowledgeBase(Base):
    __tablename__ = "knowledge_bases"
    
    id = Column(Integer, primary_key=True, index=True)
    name = Column(String(255), nullable=False, index=True)
    description = Column(Text)
    type = Column(String(50))
    status = Column(Enum(KnowledgeBaseStatus), default=KnowledgeBaseStatus.ACTIVE)
    color = Column(String(7), default="#1976D2")  # Hex color
    is_public = Column(Boolean, default=False)
    created_by = Column(Integer, ForeignKey("users.id"))
    created_at = Column(DateTime(timezone=True), server_default=func.now())
    updated_at = Column(DateTime(timezone=True), onupdate=func.now())
    
    # 关系
    documents = relationship("Document", back_populates="knowledge_base", cascade="all, delete-orphan")
    chat_sessions = relationship("ChatSession", back_populates="knowledge_base")
    creator = relationship("User", back_populates="knowledge_bases")

class Document(Base):
    __tablename__ = "documents"
    
    id = Column(Integer, primary_key=True, index=True)
    kb_id = Column(Integer, ForeignKey("knowledge_bases.id"), nullable=False)
    title = Column(String(255), nullable=False)
    file_path = Column(String(500), nullable=False)
    file_type = Column(String(50), nullable=False)
    file_size = Column(Integer)  # 文件大小（字节）
    status = Column(Enum(DocumentStatus), default=DocumentStatus.PROCESSING)
    extra_metadata = Column(JSON)  # 存储文档元数据
    created_at = Column(DateTime(timezone=True), server_default=func.now())
    updated_at = Column(DateTime(timezone=True), onupdate=func.now())
    
    # 关系
    knowledge_base = relationship("KnowledgeBase", back_populates="documents")
    chunks = relationship("DocumentChunk", back_populates="document", cascade="all, delete-orphan")

class DocumentChunk(Base):
    __tablename__ = "document_chunks"
    
    id = Column(Integer, primary_key=True, index=True)
    doc_id = Column(Integer, ForeignKey("documents.id"), nullable=False)
    content = Column(Text, nullable=False)
    chunk_index = Column(Integer, nullable=False)
    embedding_id = Column(String(255), nullable=False)  # ChromaDB中的ID
    extra_metadata = Column(JSON)  # 存储块元数据
    created_at = Column(DateTime(timezone=True), server_default=func.now())
    
    # 关系
    document = relationship("Document", back_populates="chunks")

class ChatSession(Base):
    __tablename__ = "chat_sessions"
    
    id = Column(Integer, primary_key=True, index=True)
    user_id = Column(Integer, ForeignKey("users.id"), nullable=False)
    title = Column(String(255))
    kb_id = Column(Integer, ForeignKey("knowledge_bases.id"))
    model_config = Column(JSON)  # 存储模型配置
    created_at = Column(DateTime(timezone=True), server_default=func.now())
    updated_at = Column(DateTime(timezone=True), onupdate=func.now())
    
    # 关系
    user = relationship("User", back_populates="chat_sessions")
    knowledge_base = relationship("KnowledgeBase", back_populates="chat_sessions")
    messages = relationship("ChatMessage", back_populates="session", cascade="all, delete-orphan")

class ChatMessage(Base):
    __tablename__ = "chat_messages"
    
    id = Column(Integer, primary_key=True, index=True)
    session_id = Column(Integer, ForeignKey("chat_sessions.id"), nullable=False)
    role = Column(String(20), nullable=False)  # 'user' or 'assistant'
    content = Column(Text, nullable=False)
    sources = Column(JSON)  # 存储参考来源
    extra_metadata = Column(JSON)  # 存储消息元数据
    created_at = Column(DateTime(timezone=True), server_default=func.now())
    
    # 关系
    session = relationship("ChatSession", back_populates="messages")

class ModelConfig(Base):
    __tablename__ = "model_configs"
    
    id = Column(Integer, primary_key=True, index=True)
    name = Column(String(255), nullable=False)
    provider = Column(String(50), nullable=False)  # 'openai', 'deepseek', 'claude', etc.
    api_key = Column(String(500))  # 加密存储
    base_url = Column(String(255))
    model_name = Column(String(100), nullable=False)
    is_default = Column(Boolean, default=False)
    config = Column(JSON)  # 存储其他配置参数
    created_at = Column(DateTime(timezone=True), server_default=func.now())
    updated_at = Column(DateTime(timezone=True), onupdate=func.now()) <|MERGE_RESOLUTION|>--- conflicted
+++ resolved
@@ -1,23 +1,16 @@
-<<<<<<< HEAD
-from sqlalchemy import Column, Integer, String, Text, Boolean, DateTime, ForeignKey, JSON, Enum
-from sqlalchemy.orm import relationship
-from sqlalchemy.sql import func
-from .base import Base
-import enum
-=======
 from sqlalchemy import Column, Integer, String, Text, Boolean, DateTime, ForeignKey, JSON, BigInteger
 from sqlalchemy.sql import func
 from sqlalchemy.orm import relationship
 from enum import Enum
 from .base import Base
->>>>>>> 3761654e
 
-class KnowledgeBaseStatus(str, enum.Enum):
+class KnowledgeBaseStatus(str, Enum):
     ACTIVE = "active"
+    INACTIVE = "inactive"  
     MAINTENANCE = "maintenance"
-    DISABLED = "disabled"
 
-class DocumentStatus(str, enum.Enum):
+class DocumentStatus(str, Enum):
+    PENDING = "pending"
     PROCESSING = "processing"
     COMPLETED = "completed"
     FAILED = "failed"
@@ -26,93 +19,57 @@
     __tablename__ = "knowledge_bases"
     
     id = Column(Integer, primary_key=True, index=True)
-    name = Column(String(255), nullable=False, index=True)
+    name = Column(String(255), nullable=False)
     description = Column(Text)
     type = Column(String(50))
-    status = Column(Enum(KnowledgeBaseStatus), default=KnowledgeBaseStatus.ACTIVE)
-    color = Column(String(7), default="#1976D2")  # Hex color
+    status = Column(String(20), nullable=False, default="active")
+    color = Column(String(20))
     is_public = Column(Boolean, default=False)
-    created_by = Column(Integer, ForeignKey("users.id"))
+    embedding_model = Column(String(100))
+    vector_store = Column(String(100), default="chroma")
+    kb_metadata = Column("metadata", JSON)  # Map to 'metadata' column in DB
     created_at = Column(DateTime(timezone=True), server_default=func.now())
     updated_at = Column(DateTime(timezone=True), onupdate=func.now())
+    created_by = Column(Integer, ForeignKey("users.id", ondelete="SET NULL"))
     
-    # 关系
-    documents = relationship("Document", back_populates="knowledge_base", cascade="all, delete-orphan")
-    chat_sessions = relationship("ChatSession", back_populates="knowledge_base")
-    creator = relationship("User", back_populates="knowledge_bases")
+    # Relationships
+    documents = relationship("Document", back_populates="knowledge_base")
+    document_chunks = relationship("DocumentChunk", back_populates="knowledge_base")
 
 class Document(Base):
     __tablename__ = "documents"
     
     id = Column(Integer, primary_key=True, index=True)
-    kb_id = Column(Integer, ForeignKey("knowledge_bases.id"), nullable=False)
-    title = Column(String(255), nullable=False)
+    knowledge_base_id = Column(Integer, ForeignKey("knowledge_bases.id", ondelete="CASCADE"), nullable=False)
+    title = Column(String(255), nullable=False)  # Changed from 'name' to 'title' per init.sql
     file_path = Column(String(500), nullable=False)
-    file_type = Column(String(50), nullable=False)
-    file_size = Column(Integer)  # 文件大小（字节）
-    status = Column(Enum(DocumentStatus), default=DocumentStatus.PROCESSING)
-    extra_metadata = Column(JSON)  # 存储文档元数据
+    file_type = Column(String(50))
+    file_size = Column(BigInteger)
+    status = Column(String(20), nullable=False, default="processing")
+    page_count = Column(Integer)
+    chunk_count = Column(Integer, default=0)
+    doc_metadata = Column("doc_metadata", JSON)  # Map to 'doc_metadata' column in DB
     created_at = Column(DateTime(timezone=True), server_default=func.now())
     updated_at = Column(DateTime(timezone=True), onupdate=func.now())
+    created_by = Column(Integer, ForeignKey("users.id", ondelete="SET NULL"))
     
-    # 关系
+    # Relationships
     knowledge_base = relationship("KnowledgeBase", back_populates="documents")
-    chunks = relationship("DocumentChunk", back_populates="document", cascade="all, delete-orphan")
+    chunks = relationship("DocumentChunk", back_populates="document")
 
 class DocumentChunk(Base):
     __tablename__ = "document_chunks"
     
     id = Column(Integer, primary_key=True, index=True)
-    doc_id = Column(Integer, ForeignKey("documents.id"), nullable=False)
-    content = Column(Text, nullable=False)
+    document_id = Column(Integer, ForeignKey("documents.id", ondelete="CASCADE"), nullable=False)
+    knowledge_base_id = Column(Integer, ForeignKey("knowledge_bases.id", ondelete="CASCADE"), nullable=False)
     chunk_index = Column(Integer, nullable=False)
-    embedding_id = Column(String(255), nullable=False)  # ChromaDB中的ID
-    extra_metadata = Column(JSON)  # 存储块元数据
+    chunk_text = Column(Text, nullable=False)
+    page_number = Column(Integer)
+    vector_id = Column(String(255))  # Changed from 'embedding_id' to 'vector_id' per init.sql
+    chunk_metadata = Column("metadata", JSON)  # Map to 'metadata' column in DB
     created_at = Column(DateTime(timezone=True), server_default=func.now())
     
-    # 关系
+    # Relationships
     document = relationship("Document", back_populates="chunks")
-
-class ChatSession(Base):
-    __tablename__ = "chat_sessions"
-    
-    id = Column(Integer, primary_key=True, index=True)
-    user_id = Column(Integer, ForeignKey("users.id"), nullable=False)
-    title = Column(String(255))
-    kb_id = Column(Integer, ForeignKey("knowledge_bases.id"))
-    model_config = Column(JSON)  # 存储模型配置
-    created_at = Column(DateTime(timezone=True), server_default=func.now())
-    updated_at = Column(DateTime(timezone=True), onupdate=func.now())
-    
-    # 关系
-    user = relationship("User", back_populates="chat_sessions")
-    knowledge_base = relationship("KnowledgeBase", back_populates="chat_sessions")
-    messages = relationship("ChatMessage", back_populates="session", cascade="all, delete-orphan")
-
-class ChatMessage(Base):
-    __tablename__ = "chat_messages"
-    
-    id = Column(Integer, primary_key=True, index=True)
-    session_id = Column(Integer, ForeignKey("chat_sessions.id"), nullable=False)
-    role = Column(String(20), nullable=False)  # 'user' or 'assistant'
-    content = Column(Text, nullable=False)
-    sources = Column(JSON)  # 存储参考来源
-    extra_metadata = Column(JSON)  # 存储消息元数据
-    created_at = Column(DateTime(timezone=True), server_default=func.now())
-    
-    # 关系
-    session = relationship("ChatSession", back_populates="messages")
-
-class ModelConfig(Base):
-    __tablename__ = "model_configs"
-    
-    id = Column(Integer, primary_key=True, index=True)
-    name = Column(String(255), nullable=False)
-    provider = Column(String(50), nullable=False)  # 'openai', 'deepseek', 'claude', etc.
-    api_key = Column(String(500))  # 加密存储
-    base_url = Column(String(255))
-    model_name = Column(String(100), nullable=False)
-    is_default = Column(Boolean, default=False)
-    config = Column(JSON)  # 存储其他配置参数
-    created_at = Column(DateTime(timezone=True), server_default=func.now())
-    updated_at = Column(DateTime(timezone=True), onupdate=func.now()) +    knowledge_base = relationship("KnowledgeBase", back_populates="document_chunks") 